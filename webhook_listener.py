--- conflicted
+++ resolved
@@ -14,11 +14,7 @@
 
 # Configuration
 WEBHOOK_SECRET = os.getenv('WEBHOOK_SECRET')
-<<<<<<< HEAD
 DEPLOY_FILE = '/deploy/deploy.json'
-=======
-SCRIPT_PATH = os.getenv('SCRIPT_PATH', '/home/profitflip/profitflip-cicd/scripts/run.sh')
->>>>>>> db00562d
 
 def verify_webhook_signature(payload_body, signature_header):
     """Verify GitHub webhook signature."""
@@ -54,7 +50,6 @@
 def write_deploy_instruction(payload):
     """Write deployment instructions to shared volume."""
     try:
-<<<<<<< HEAD
         # Create deployment instruction
         deploy_data = {
             'timestamp': datetime.utcnow().isoformat(),
@@ -76,60 +71,6 @@
         app.logger.info(f"Deploy data: {json.dumps(deploy_data, indent=2)}")
         
         return True
-=======
-        # show a dir of the current working directory
-        app.logger.info(f"Current working directory: {os.getcwd()}")
-        app.logger.info(f"Current user: {os.getlogin()}")
-
-        
-        # Change to the frontend directory
-        os.chdir('/home/profitflip/profitflip-front-visual')
-        app.logger.info("Changed directory to /home/profitflip/profitflip-front-visual")
-
-        # Execute git pull
-        branch = payload.get('ref', '').replace('refs/heads/', '')
-        subprocess.run(['git', 'pull', 'origin', branch], check=True, capture_output=True, text=True)
-        app.logger.info(f"Successfully pulled from {branch}")
-
-        # Build new image
-        app.logger.info("Building new Docker image")
-        docker_client.images.build(
-            path='.',
-            tag='profitflip-frontend',
-            rm=True
-        )
-        app.logger.info("Docker image built successfully")
-
-        # Stop and remove old container if it exists
-        try:
-            old_container = docker_client.containers.get('profitflip-app')
-            old_container.stop()
-            old_container.remove()
-            app.logger.info("Stopped and removed old container")
-        except docker.errors.NotFound:
-            app.logger.info("No old container to remove")
-
-        # Start new container
-        app.logger.info("Starting new container")
-        docker_client.containers.run(
-            'profitflip-frontend',
-            name='profitflip-app',
-            network='ssl_default',
-            detach=True
-        )
-        app.logger.info("New container started successfully")
-
-        return "Deployment completed successfully"
-    except subprocess.CalledProcessError as e:
-        app.logger.error(f"Git command failed: {e.stderr}")
-        return None
-    except docker.errors.BuildError as e:
-        app.logger.error(f"Docker build failed: {e}")
-        return None
-    except docker.errors.APIError as e:
-        app.logger.error(f"Docker API error: {e}")
-        return None
->>>>>>> db00562d
     except Exception as e:
         app.logger.error(f"Failed to write deployment instructions: {str(e)}")
         app.logger.error(f"Traceback:\n{traceback.format_exc()}")
